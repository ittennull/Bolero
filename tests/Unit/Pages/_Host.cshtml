--- conflicted
+++ resolved
@@ -16,11 +16,7 @@
       element.innerHTML = value;
     }
   </script>
-<<<<<<< HEAD
   <script src="_content/Microsoft.AspNetCore.Components.WebAssembly.Authentication/AuthenticationService.js"></script>
-  <script src="_framework/blazor.server.js"></script>
-=======
   @Html.RenderBoleroScript(BoleroHostConfig)
->>>>>>> c46988f0
 </body>
 </html>